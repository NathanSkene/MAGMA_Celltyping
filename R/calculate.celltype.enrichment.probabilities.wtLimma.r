--- conflicted
+++ resolved
@@ -12,7 +12,6 @@
 #' magmaGenesOut = adjust.zstat.in.genesOut(EWCE::ctd,magma_GenesOut_file=myGenesOut,sctSpecies="mouse")
 #'
 #' @export
-<<<<<<< HEAD
 #' @importFrom magrittr %>%
 #' @importFrom dplyr rename
 #' @importFrom dplyr filter
@@ -26,10 +25,6 @@
     if("hgnc_symbol" %in% colnames(magmaAdjZ)){
         magmaAdjZ = magmaAdjZ %>% dplyr::rename(human.symbol=.data$hgnc_symbol)
     }
-=======
-calculate.celltype.enrichment.probabilities.wtLimma <- function(magmaAdjZ,ctd,thresh=0.0001,sctSpecies="mouse",annotLevel=1){
-    library(limma)
->>>>>>> cbfd005e
     
     # First get names of all cell types
     allCellTypes = colnames(ctd[[annotLevel]]$specificity)
