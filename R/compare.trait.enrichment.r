--- conflicted
+++ resolved
@@ -1,11 +1,10 @@
-<<<<<<< HEAD
 #' Test to see which cell types are more enriched in magmaPath2 than magmaPath1
 #'
-#' @param magmaPath1 Filepath of magma file
-#' @param magmaPath2 Filepath of magma file
-#' @param magma1 Results of MAGMA analysis
-#' @param magma2 Results of MAGMA analysis
-#' @param annotLevel At which annotation level of the CTD should the comparison be done?
+#' @param magmaPath1 A magma results file
+#' @param magmaPath2 A magma results file
+#' @param magma1 A magma results data structure
+#' @param magma2 A magma results data structure 
+#' @param annotLevel Annotation level of the CTD / results file to use
 #' @param ctd Cell type data strucutre containing $specificity_quantiles
 #'
 #' @return Filepath for the genes.out file
@@ -13,26 +12,6 @@
 #' @export
 #' @importFrom data.table data.table
 #' @importFrom stats pnorm
-
-=======
-#' Compare Trait Enrichments
-#'
-#' Test to see which cell types are more enriched in magmaPath2 than magmaPath1
-#'
-#' @param magmaPath1 A magma results file
-#' @param magmaPath2 A magma results file
-#' @param magma1 A magma results data structure
-#' @param magma2 A magma results data structure 
-#' @param annotLevel Annotation level of the CTD / results file to use
-#' @param ctd The celltypedata structure
-#'
-#' @return Results
-#'
-#' @examples
-#' 1==1
-#'
-#' @export
->>>>>>> cbfd005e
 compare.trait.enrichments <- function(magmaPath1=NA,magmaPath2=NA,magma1=NA,magma2=NA,annotLevel,ctd){
     if(!is.na(magmaPath1) & !is.na(magmaPath2)){
         magma1 = load.magma.results.file(magmaPath1,annotLevel=annotLevel,ctd=ctd)
